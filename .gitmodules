--- conflicted
+++ resolved
@@ -1,8 +1,7 @@
 [submodule "coq-lsp-pyclient"]
 	path = coq-lsp-pyclient
 	url = https://github.com/sr-lab/coq-lsp-pyclient
-<<<<<<< HEAD
-	branch = refactor_package
+	branch = master 
 
 [submodule "CPDT"]
 	path = test/test_files/coq-mini-dataset/repos/yalhessi-CPDT
@@ -15,7 +14,4 @@
 	ignore = untracked
 [submodule "codellama"]
 	path = codellama
-	url = https://github.com/facebookresearch/codellama
-=======
-	branch = master 
->>>>>>> 61c79ab8
+	url = https://github.com/facebookresearch/codellama