--- conflicted
+++ resolved
@@ -282,8 +282,6 @@
         return similarities
 
 
-
-
 class TFIdf:
     ALIAS = "tf-idf"
 
@@ -304,7 +302,7 @@
             clean_t = self.__clean_token(t)
             if 0 < len(clean_t):
                 clean_tokens.append(clean_t)
-        return clean_tokens 
+        return clean_tokens
 
     def compute_idfs(self, corpus: list[list[str]]) -> dict[str, float]:
         assert 0 < len(corpus)
@@ -416,7 +414,7 @@
         self.misses += 1
         inputs = self.get_input(premise_str)
         with torch.no_grad():
-            encoding = self.retriever.encode_premise(
+            encoding, _ = self.retriever.encode_premise(
                 inputs.input_ids, inputs.attention_mask
             )
         self.encoding_cache.add(premise_str, encoding)
@@ -464,12 +462,9 @@
         all_indices = self.get_premise_idxs(premises)
         if all_indices is not None and self.vector_db:
             premise_matrix = self.vector_db.get_embs(all_indices)
-<<<<<<< HEAD
-=======
             # assert premise_matrix is not None
             # premise_matrix2 = self.encode_premises_one_by_one(premises)
             # assert torch.allclose(premise_matrix, premise_matrix2)
->>>>>>> b0f92891
             if premise_matrix is None:
                 premise_matrix = self.encode_premises_one_by_one(premises)
         else:
